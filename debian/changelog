python-ev3dev2 (2.1.0) UNRELEASED; urgency=medium

  [Daniel Walton]
  * RPyC update docs and make it easier to use
<<<<<<< HEAD
  * replace asserts with ValueError or TypeError
=======
  * use double backticks consistently in docstrings
>>>>>>> c4cbe75e

  [Matěj Volf]
  * LED animation fix duration None
  * Add rest notes to sound.Sound.play_song()

  [Kaelin Laundry]
  * Add "value_secs" and "is_elapsed_*" methods to StopWatch
  * Rename "value_hms" to "hms_str". New "value_hms" returns original tuple.
  * Fix bug in Button.process() on Micropython
  
  [Nithin Shenoy]
  * Add Gyro-based driving support to MoveTank

 -- UNRELEASED

python-ev3dev2 (2.0.0) stretch; urgency=medium

  [David Lechner]
  * Fix gyro sensor reset

 -- Kaelin Laundry <wasabifan@outlook.com>  Sun, 24 Nov 2019 20:41:18 -0800

python-ev3dev2 (2.0.0~beta5) stretch; urgency=medium

  [Brady Merkel]
  * Add console and stopwatch to Debian rules file so they are
    included in MicroPython package

 -- Kaelin Laundry <wasabifan@outlook.com>  Sun, 18 Aug 2019 11:37:17 -0700

python-ev3dev2 (2.0.0~beta4) stretch; urgency=medium

  [Daniel Walton]
  * PID line follower
  * micropython Button support
  * micropython Sound support
  * micropython support for LED animations
  * StopWatch class
  * Avoid race condition due to poll(None)
  * MoveDifferential odometry support, tracks robot's (x,y) position
  * Display support via raspberry pi HDMI
  * Update tests/README to include sphinx-build instructions
  * LED animation support, brickpi3 LED corrected from BLUE to AMBER
  * Sound: fallback to regular case of 'note' if uppercase is not found
  * wait_until_not_moving should consider "running holding" as "moving"

  [David Lechner]
  * Fix and document ev3dev2.sensors.lego.GyroSensor.reset()

  [Brady Merkel]
  * Added the Console() class for positional text display and font support
    on the EV3 LCD console
  * Added a utility program to demonstrate the Console() functionality and
    show the various system fonts
  * Added documentation for the Console() class
  * Updated the micropython documentation to reflect the Console() class
  * Updated the CONTRIBUTING documentation with guidance using the makefile
    to build and install the module while developing enancements

 -- Kaelin Laundry <wasabifan@outlook.com>  Sat, 17 Aug 2019 23:05:00 -0700

python-ev3dev2 (2.0.0~beta3) stable; urgency=medium

  [Daniel Walton]
  * brickpi(3) support use of the Motor class
  * Add port name constants for stacked brickpi3s
  * Moved MoveTank.off() to MotorSet
  * cache attributes that never change
  * Display: correct xy variable names passed to Display.rectangle()
  * GyroSensor wait_until_angle_changed_by added direction_sensitive option
  * Added MoveDifferential
  * Sound: removed play() in favor of play_file()
  * suppress unittest ResourceWarning messages
  * Added DistanceValue classes
  * wait_until_not_moving should consider "running holding" as "not moving"
  * brickpi(3) raise exception if LargeMotor not used for a motor
  * MoveJoyStick should use SpeedPercent
  * renamed GyroSensor rate_and_angle to angle_and_rate

  [Kaelin Laundry]
  * Added new binary package for Micropython

  [Viktor Garske]
  * Fixed error when using Motor.is_stalled

 -- Kaelin Laundry <wasabifan@outlook.com>  Sat, 2 Feb 2019 1:58:00 -0800

python-ev3dev2 (2.0.0~beta2) stable; urgency=medium

  * Mitigate performance regression when using Display.update() on the EV3
  * Fix erroneous values in InfraredSensor and other sensor classes caused by
    rapid mode reset when using new properties
  * Improve performance of reading sensor values when using new properties
  * Rename SpeedInteger to SpeedValue
  * Support floating-point values in SpeedValue
  * Rename "speed_pct" parameters to "speed"
  * Fix error when calling Sound.play_tone
  * Support negative and zero speed/distance combinations in on_for_* methods
    for both single motors and motor pairs
  * Experimental support for motors and sensors on Micropython

 -- Kaelin Laundry <wasabifan@outlook.com>  Sun, 23 Sep 2018 16:03:00 -0700

python-ev3dev2 (2.0.0~beta1) stable; urgency=medium

  Initial beta release for ev3dev-stretch.

 -- Kaelin Laundry <wasabifan@outlook.com>  Tue, 31 Jul 2018 20:37:00 -0700<|MERGE_RESOLUTION|>--- conflicted
+++ resolved
@@ -2,11 +2,8 @@
 
   [Daniel Walton]
   * RPyC update docs and make it easier to use
-<<<<<<< HEAD
+  * use double backticks consistently in docstrings
   * replace asserts with ValueError or TypeError
-=======
-  * use double backticks consistently in docstrings
->>>>>>> c4cbe75e
 
   [Matěj Volf]
   * LED animation fix duration None

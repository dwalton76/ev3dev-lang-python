#------------------------------------------------------------------------------
# Copyright (c) 2015 Ralph Hempel
# Copyright (c) 2015 Anton Vanhoucke
# Copyright (c) 2015 Denis Demidov
#
# Permission is hereby granted, free of charge, to any person obtaining a copy
# of this software and associated documentation files (the "Software"), to deal
# in the Software without restriction, including without limitation the rights
# to use, copy, modify, merge, publish, distribute, sublicense, and/or sell
# copies of the Software, and to permit persons to whom the Software is
# furnished to do so, subject to the following conditions:
#
# The above copyright notice and this permission notice shall be included in
# all copies or substantial portions of the Software.
#
# THE SOFTWARE IS PROVIDED "AS IS", WITHOUT WARRANTY OF ANY KIND, EXPRESS OR
# IMPLIED, INCLUDING BUT NOT LIMITED TO THE WARRANTIES OF MERCHANTABILITY,
# FITNESS FOR A PARTICULAR PURPOSE AND NONINFRINGEMENT. IN NO EVENT SHALL THE
# AUTHORS OR COPYRIGHT HOLDERS BE LIABLE FOR ANY CLAIM, DAMAGES OR OTHER
# LIABILITY, WHETHER IN AN ACTION OF CONTRACT, TORT OR OTHERWISE, ARISING FROM,
# OUT OF OR IN CONNECTION WITH THE SOFTWARE OR THE USE OR OTHER DEALINGS IN
# THE SOFTWARE.
# -----------------------------------------------------------------------------

#~autogen autogen-header
# Sections of the following code were auto-generated based on spec v0.9.3-pre, rev 2

#~autogen

import os
import fnmatch
import numbers
import platform
import fcntl
import array
import mmap
import ctypes
import re
from os.path import abspath
from PIL import Image, ImageDraw
from struct import pack, unpack
from subprocess import Popen

#------------------------------------------------------------------------------
# Guess platform we are running on
def current_platform():
    machine = platform.machine()
    if machine == 'armv5tejl':
        return 'ev3'
    elif machine == 'armv6l':
        return 'brickpi'
    else:
        return 'unsupported'

#------------------------------------------------------------------------------
# Attribute reader/writer with cached file access
class FileCache(object):
    def __init__(self):
        self._cache = {}

    def __del__(self):
        for f in self._cache.values():
            f.close()

    def file_handle( self, path, mode, reopen=False ):
        """Manages the file handle cache and opening the files in the correct mode"""

        if path not in self._cache:
            f = open( path, mode )
            self._cache[path] = f
        elif reopen == True:
            self._cache[path].close()
            f = open( path, mode )
            self._cache[path] = f
        else:
            f = self._cache[path]

        return f

    def read(self, path):
        f = self.file_handle(path, 'r')

        try:
            f.seek(0)
            value = f.readline()
        except IOError:
            f = self.file_handle( path, 'w+', reopen=True )
            value = f.readline()

        return value.strip()

    def write(self, path, value):
        f = self.file_handle( path, 'w' )

        try:
            f.seek(0)
            f.write( value )
        except IOError:
            f = self.file_handle( path, 'w+', reopen=True )
            f.write( value )

        f.flush()


#------------------------------------------------------------------------------
# Define the base class from which all other ev3dev classes are defined.

class Device(object):
    """The ev3dev device base class"""

    DEVICE_ROOT_PATH = '/sys/class'

    _DEVICE_INDEX = re.compile(r'^.*(?P<idx>\d+)$')

    def __init__(self, class_name, name='*', **kwargs ):
        """Spin through the Linux sysfs class for the device type and find
        a device that matches the provided name and attributes (if any).

        Parameters:
            class_name: class name of the device, a subdirectory of /sys/class.
                For example, 'tacho-motor'.
            name: pattern that device name should match.
                For example, 'sensor*' or 'motor*'. Default value: '*'.
            keyword arguments: used for matching the corresponding device
                attributes. For example, port_name='outA', or
                driver_name=['lego-ev3-us', 'lego-nxt-us']. When argument value
                is a list, then a match against any entry of the list is
                enough.

        Example::

            d = ev3dev.Device('tacho-motor', port_name='outA')
            s = ev3dev.Device('lego-sensor', driver_name=['lego-ev3-us', 'lego-nxt-us'])

        When connected succesfully, the `connected` attribute is set to True.
        """

        classpath = abspath( Device.DEVICE_ROOT_PATH + '/' + class_name )
        self._attribute_cache = FileCache()

        for file in os.listdir( classpath ):
            if fnmatch.fnmatch(file, name):
                self._path = abspath( classpath + '/' + file )

                # See if requested attributes match:
                if all([self._matches(k, kwargs[k]) for k in kwargs]):
                    self.connected = True

                    match = Device._DEVICE_INDEX.match(file)
                    if match:
                        self._device_index = int(match.group('idx'))
                    else:
                        self._device_index = None

                    return

        self._path = ''
        self.connected = False

    def _matches(self, attribute, pattern):
        """Test if attribute value matches pattern (that is, if pattern is a
        substring of attribute value).  If pattern is a list, then a match with
        any one entry is enough.
        """
        value = self._get_attribute(attribute)
        if isinstance(pattern, list):
            return any([value.find(pat) >= 0 for pat in pattern])
        else:
            return value.find(pattern) >= 0

    def _get_attribute( self, attribute ):
        """Device attribute getter"""
        return self._attribute_cache.read(abspath(self._path + '/' + attribute))

    def _set_attribute( self, attribute, value ):
        """Device attribute setter"""
        self._attribute_cache.write( abspath(self._path + '/' + attribute), value )

    def get_attr_int( self, attribute ):
        return int( self._get_attribute( attribute ) )

    def set_attr_int( self, attribute, value ):
        self._set_attribute( attribute, '{0:d}'.format( int(value) ) )

    def get_attr_string( self, attribute ):
        return self._get_attribute( attribute )

    def set_attr_string( self, attribute, value ):
        self._set_attribute( attribute, "{0}".format(value) )

    def get_attr_line( self, attribute ):
        return self._get_attribute( attribute )

    def get_attr_set( self, attribute ):
        return [v.strip('[]') for v in self.get_attr_line( attribute ).split()]

    def get_attr_from_set( self, attribute ):
        for a in self.get_attr_line( attribute ).split():
            v = a.strip( '[]' )
            if v != a:
                return v
        return ""

    @property
    def device_index(self):
        return self._device_index

#~autogen generic-class classes.motor>currentClass

class Motor(Device):

    """
    The motor class provides a uniform interface for using motors with
    positional and directional feedback such as the EV3 and NXT motors.
    This feedback allows for precise control of the motors. This is the
    most common type of motor, so we just call it `motor`.
    """

    SYSTEM_CLASS_NAME = 'tacho-motor'
    SYSTEM_DEVICE_NAME_CONVENTION = 'motor*'

    def __init__(self, port=None, name=SYSTEM_DEVICE_NAME_CONVENTION, **kwargs):
        if port is not None:
            kwargs['port_name'] = port
        Device.__init__(self, self.SYSTEM_CLASS_NAME, name, **kwargs)

#~autogen
#~autogen generic-get-set classes.motor>currentClass


    @property
    def command(self):
        """
        Sends a command to the motor controller. See `commands` for a list of
        possible values.
        """
        raise Exception( "command is a write-only property!" )

    @command.setter
    def command(self, value):
        self.set_attr_string( 'command', value )

    @property
    def commands(self):
        """
        Returns a list of commands that are supported by the motor
        controller. Possible values are `run-forever`, `run-to-abs-pos`, `run-to-rel-pos`,
        `run-timed`, `run-direct`, `stop` and `reset`. Not all commands may be supported.
        `run-forever` will cause the motor to run until another command is sent.
        `run-to-abs-pos` will run to an absolute position specified by `position_sp`
        and then stop using the command specified in `stop_command`.
        `run-to-rel-pos` will run to a position relative to the current `position` value.
        The new position will be current `position` + `position_sp`. When the new
        position is reached, the motor will stop using the command specified by `stop_command`.
        `run-timed` will run the motor for the amount of time specified in `time_sp`
        and then stop the motor using the command specified by `stop_command`.
        `run-direct` will run the motor at the duty cycle specified by `duty_cycle_sp`.
        Unlike other run commands, changing `duty_cycle_sp` while running *will*
        take effect immediately.
        `stop` will stop any of the run commands before they are complete using the
        command specified by `stop_command`.
        `reset` will reset all of the motor parameter attributes to their default value.
        This will also have the effect of stopping the motor.
        """
        return self.get_attr_set( 'commands' )

    @property
    def count_per_rot(self):
        """
        Returns the number of tacho counts in one rotation of the motor. Tacho counts
        are used by the position and speed attributes, so you can use this value
        to convert rotations or degrees to tacho counts. In the case of linear
        actuators, the units here will be counts per centimeter.
        """
        return self.get_attr_int( 'count_per_rot' )

    @property
    def driver_name(self):
        """
        Returns the name of the driver that provides this tacho motor device.
        """
        return self.get_attr_string( 'driver_name' )

    @property
    def duty_cycle(self):
        """
        Returns the current duty cycle of the motor. Units are percent. Values
        are -100 to 100.
        """
        return self.get_attr_int( 'duty_cycle' )

    @property
    def duty_cycle_sp(self):
        """
        Writing sets the duty cycle setpoint. Reading returns the current value.
        Units are in percent. Valid values are -100 to 100. A negative value causes
        the motor to rotate in reverse. This value is only used when `speed_regulation`
        is off.
        """
        return self.get_attr_int( 'duty_cycle_sp' )

    @duty_cycle_sp.setter
    def duty_cycle_sp(self, value):
        self.set_attr_int( 'duty_cycle_sp', value )

    @property
    def encoder_polarity(self):
        """
        Sets the polarity of the rotary encoder. This is an advanced feature to all
        use of motors that send inversed encoder signals to the EV3. This should
        be set correctly by the driver of a device. It You only need to change this
        value if you are using a unsupported device. Valid values are `normal` and
        `inversed`.
        """
        return self.get_attr_string( 'encoder_polarity' )

    @encoder_polarity.setter
    def encoder_polarity(self, value):
        self.set_attr_string( 'encoder_polarity', value )

    @property
    def polarity(self):
        """
        Sets the polarity of the motor. With `normal` polarity, a positive duty
        cycle will cause the motor to rotate clockwise. With `inversed` polarity,
        a positive duty cycle will cause the motor to rotate counter-clockwise.
        Valid values are `normal` and `inversed`.
        """
        return self.get_attr_string( 'polarity' )

    @polarity.setter
    def polarity(self, value):
        self.set_attr_string( 'polarity', value )

    @property
    def port_name(self):
        """
        Returns the name of the port that the motor is connected to.
        """
        return self.get_attr_string( 'port_name' )

    @property
    def position(self):
        """
        Returns the current position of the motor in pulses of the rotary
        encoder. When the motor rotates clockwise, the position will increase.
        Likewise, rotating counter-clockwise causes the position to decrease.
        Writing will set the position to that value.
        """
        return self.get_attr_int( 'position' )

    @position.setter
    def position(self, value):
        self.set_attr_int( 'position', value )

    @property
    def position_p(self):
        """
        The proportional constant for the position PID.
        """
        return self.get_attr_int( 'hold_pid/Kp' )

    @position_p.setter
    def position_p(self, value):
        self.set_attr_int( 'hold_pid/Kp', value )

    @property
    def position_i(self):
        """
        The integral constant for the position PID.
        """
        return self.get_attr_int( 'hold_pid/Ki' )

    @position_i.setter
    def position_i(self, value):
        self.set_attr_int( 'hold_pid/Ki', value )

    @property
    def position_d(self):
        """
        The derivative constant for the position PID.
        """
        return self.get_attr_int( 'hold_pid/Kd' )

    @position_d.setter
    def position_d(self, value):
        self.set_attr_int( 'hold_pid/Kd', value )

    @property
    def position_sp(self):
        """
        Writing specifies the target position for the `run-to-abs-pos` and `run-to-rel-pos`
        commands. Reading returns the current value. Units are in tacho counts. You
        can use the value returned by `counts_per_rot` to convert tacho counts to/from
        rotations or degrees.
        """
        return self.get_attr_int( 'position_sp' )

    @position_sp.setter
    def position_sp(self, value):
        self.set_attr_int( 'position_sp', value )

    @property
    def speed(self):
        """
        Returns the current motor speed in tacho counts per second. Not, this is
        not necessarily degrees (although it is for LEGO motors). Use the `count_per_rot`
        attribute to convert this value to RPM or deg/sec.
        """
        return self.get_attr_int( 'speed' )

    @property
    def speed_sp(self):
        """
        Writing sets the target speed in tacho counts per second used when `speed_regulation`
        is on. Reading returns the current value.  Use the `count_per_rot` attribute
        to convert RPM or deg/sec to tacho counts per second.
        """
        return self.get_attr_int( 'speed_sp' )

    @speed_sp.setter
    def speed_sp(self, value):
        self.set_attr_int( 'speed_sp', value )

    @property
    def ramp_up_sp(self):
        """
        Writing sets the ramp up setpoint. Reading returns the current value. Units
        are in milliseconds. When set to a value > 0, the motor will ramp the power
        sent to the motor from 0 to 100% duty cycle over the span of this setpoint
        when starting the motor. If the maximum duty cycle is limited by `duty_cycle_sp`
        or speed regulation, the actual ramp time duration will be less than the setpoint.
        """
        return self.get_attr_int( 'ramp_up_sp' )

    @ramp_up_sp.setter
    def ramp_up_sp(self, value):
        self.set_attr_int( 'ramp_up_sp', value )

    @property
    def ramp_down_sp(self):
        """
        Writing sets the ramp down setpoint. Reading returns the current value. Units
        are in milliseconds. When set to a value > 0, the motor will ramp the power
        sent to the motor from 100% duty cycle down to 0 over the span of this setpoint
        when stopping the motor. If the starting duty cycle is less than 100%, the
        ramp time duration will be less than the full span of the setpoint.
        """
        return self.get_attr_int( 'ramp_down_sp' )

    @ramp_down_sp.setter
    def ramp_down_sp(self, value):
        self.set_attr_int( 'ramp_down_sp', value )

    @property
    def speed_regulation_enabled(self):
        """
        Turns speed regulation on or off. If speed regulation is on, the motor
        controller will vary the power supplied to the motor to try to maintain the
        speed specified in `speed_sp`. If speed regulation is off, the controller
        will use the power specified in `duty_cycle_sp`. Valid values are `on` and
        `off`.
        """
        return self.get_attr_string( 'speed_regulation' )

    @speed_regulation_enabled.setter
    def speed_regulation_enabled(self, value):
        self.set_attr_string( 'speed_regulation', value )

    @property
    def speed_regulation_p(self):
        """
        The proportional constant for the speed regulation PID.
        """
        return self.get_attr_int( 'speed_pid/Kp' )

    @speed_regulation_p.setter
    def speed_regulation_p(self, value):
        self.set_attr_int( 'speed_pid/Kp', value )

    @property
    def speed_regulation_i(self):
        """
        The integral constant for the speed regulation PID.
        """
        return self.get_attr_int( 'speed_pid/Ki' )

    @speed_regulation_i.setter
    def speed_regulation_i(self, value):
        self.set_attr_int( 'speed_pid/Ki', value )

    @property
    def speed_regulation_d(self):
        """
        The derivative constant for the speed regulation PID.
        """
        return self.get_attr_int( 'speed_pid/Kd' )

    @speed_regulation_d.setter
    def speed_regulation_d(self, value):
        self.set_attr_int( 'speed_pid/Kd', value )

    @property
    def state(self):
        """
        Reading returns a list of state flags. Possible flags are
        `running`, `ramping` `holding` and `stalled`.
        """
        return self.get_attr_set( 'state' )

    @property
    def stop_command(self):
        """
        Reading returns the current stop command. Writing sets the stop command.
        The value determines the motors behavior when `command` is set to `stop`.
        Also, it determines the motors behavior when a run command completes. See
        `stop_commands` for a list of possible values.
        """
        return self.get_attr_string( 'stop_command' )

    @stop_command.setter
    def stop_command(self, value):
        self.set_attr_string( 'stop_command', value )

    @property
    def stop_commands(self):
        """
        Returns a list of stop modes supported by the motor controller.
        Possible values are `coast`, `brake` and `hold`. `coast` means that power will
        be removed from the motor and it will freely coast to a stop. `brake` means
        that power will be removed from the motor and a passive electrical load will
        be placed on the motor. This is usually done by shorting the motor terminals
        together. This load will absorb the energy from the rotation of the motors and
        cause the motor to stop more quickly than coasting. `hold` does not remove
        power from the motor. Instead it actively try to hold the motor at the current
        position. If an external force tries to turn the motor, the motor will 'push
        back' to maintain its position.
        """
        return self.get_attr_set( 'stop_commands' )

    @property
    def time_sp(self):
        """
        Writing specifies the amount of time the motor will run when using the
        `run-timed` command. Reading returns the current value. Units are in
        milliseconds.
        """
        return self.get_attr_int( 'time_sp' )

    @time_sp.setter
    def time_sp(self, value):
        self.set_attr_int( 'time_sp', value )


#~autogen
#~autogen generic-property-value classes.motor>currentClass

    # Run the motor until another command is sent.
    COMMAND_RUN_FOREVER = 'run-forever'

    # Run to an absolute position specified by `position_sp` and then
    # stop using the command specified in `stop_command`.
    COMMAND_RUN_TO_ABS_POS = 'run-to-abs-pos'

    # Run to a position relative to the current `position` value.
    # The new position will be current `position` + `position_sp`.
    # When the new position is reached, the motor will stop using
    # the command specified by `stop_command`.
    COMMAND_RUN_TO_REL_POS = 'run-to-rel-pos'

    # Run the motor for the amount of time specified in `time_sp`
    # and then stop the motor using the command specified by `stop_command`.
    COMMAND_RUN_TIMED = 'run-timed'

    # Run the motor at the duty cycle specified by `duty_cycle_sp`.
    # Unlike other run commands, changing `duty_cycle_sp` while running *will*
    # take effect immediately.
    COMMAND_RUN_DIRECT = 'run-direct'

    # Stop any of the run commands before they are complete using the
    # command specified by `stop_command`.
    COMMAND_STOP = 'stop'

    # Reset all of the motor parameter attributes to their default value.
    # This will also have the effect of stopping the motor.
    COMMAND_RESET = 'reset'

    # Sets the normal polarity of the rotary encoder.
    ENCODER_POLARITY_NORMAL = 'normal'

    # Sets the inversed polarity of the rotary encoder.
    ENCODER_POLARITY_INVERSED = 'inversed'

    # With `normal` polarity, a positive duty cycle will
    # cause the motor to rotate clockwise.
    POLARITY_NORMAL = 'normal'

    # With `inversed` polarity, a positive duty cycle will
    # cause the motor to rotate counter-clockwise.
    POLARITY_INVERSED = 'inversed'

    # The motor controller will vary the power supplied to the motor
    # to try to maintain the speed specified in `speed_sp`.
    SPEED_REGULATION_ON = 'on'

    # The motor controller will use the power specified in `duty_cycle_sp`.
    SPEED_REGULATION_OFF = 'off'

    # Power will be removed from the motor and it will freely coast to a stop.
    STOP_COMMAND_COAST = 'coast'

    # Power will be removed from the motor and a passive electrical load will
    # be placed on the motor. This is usually done by shorting the motor terminals
    # together. This load will absorb the energy from the rotation of the motors and
    # cause the motor to stop more quickly than coasting.
    STOP_COMMAND_BRAKE = 'brake'

    # Does not remove power from the motor. Instead it actively try to hold the motor
    # at the current position. If an external force tries to turn the motor, the motor
    # will ``push back`` to maintain its position.
    STOP_COMMAND_HOLD = 'hold'


#~autogen
#~autogen motor_commands classes.motor>currentClass

    def run_forever( self, **kwargs ):
        """Run the motor until another command is sent.
        """
        for key in kwargs:
            setattr(self, key, kwargs[key])
        self.command = 'run-forever'

    def run_to_abs_pos( self, **kwargs ):
        """Run to an absolute position specified by `position_sp` and then
        stop using the command specified in `stop_command`.
        """
        for key in kwargs:
            setattr(self, key, kwargs[key])
        self.command = 'run-to-abs-pos'

    def run_to_rel_pos( self, **kwargs ):
        """Run to a position relative to the current `position` value.
        The new position will be current `position` + `position_sp`.
        When the new position is reached, the motor will stop using
        the command specified by `stop_command`.
        """
        for key in kwargs:
            setattr(self, key, kwargs[key])
        self.command = 'run-to-rel-pos'

    def run_timed( self, **kwargs ):
        """Run the motor for the amount of time specified in `time_sp`
        and then stop the motor using the command specified by `stop_command`.
        """
        for key in kwargs:
            setattr(self, key, kwargs[key])
        self.command = 'run-timed'

    def run_direct( self, **kwargs ):
        """Run the motor at the duty cycle specified by `duty_cycle_sp`.
        Unlike other run commands, changing `duty_cycle_sp` while running *will*
        take effect immediately.
        """
        for key in kwargs:
            setattr(self, key, kwargs[key])
        self.command = 'run-direct'

    def stop( self, **kwargs ):
        """Stop any of the run commands before they are complete using the
        command specified by `stop_command`.
        """
        for key in kwargs:
            setattr(self, key, kwargs[key])
        self.command = 'stop'

    def reset( self, **kwargs ):
        """Reset all of the motor parameter attributes to their default value.
        This will also have the effect of stopping the motor.
        """
        for key in kwargs:
            setattr(self, key, kwargs[key])
        self.command = 'reset'


#~autogen
#~autogen generic-class classes.largeMotor>currentClass

class LargeMotor(Motor):

    """
    EV3 large servo motor
    """

    SYSTEM_CLASS_NAME = Motor.SYSTEM_CLASS_NAME
    SYSTEM_DEVICE_NAME_CONVENTION = Motor.SYSTEM_DEVICE_NAME_CONVENTION

    def __init__(self, port=None, name=SYSTEM_DEVICE_NAME_CONVENTION, **kwargs):
        if port is not None:
            kwargs['port_name'] = port
        Device.__init__(self, self.SYSTEM_CLASS_NAME, name, driver_name=['lego-ev3-l-motor'], **kwargs)

#~autogen
#~autogen generic-class classes.mediumMotor>currentClass

class MediumMotor(Motor):

    """
    EV3 medium servo motor
    """

    SYSTEM_CLASS_NAME = Motor.SYSTEM_CLASS_NAME
    SYSTEM_DEVICE_NAME_CONVENTION = Motor.SYSTEM_DEVICE_NAME_CONVENTION

    def __init__(self, port=None, name=SYSTEM_DEVICE_NAME_CONVENTION, **kwargs):
        if port is not None:
            kwargs['port_name'] = port
        Device.__init__(self, self.SYSTEM_CLASS_NAME, name, driver_name=['lego-ev3-m-motor'], **kwargs)

#~autogen
#~autogen generic-class classes.dcMotor>currentClass

class DcMotor(Device):

    """
    The DC motor class provides a uniform interface for using regular DC motors
    with no fancy controls or feedback. This includes LEGO MINDSTORMS RCX motors
    and LEGO Power Functions motors.
    """

    SYSTEM_CLASS_NAME = 'dc-motor'
    SYSTEM_DEVICE_NAME_CONVENTION = 'motor*'

    def __init__(self, port=None, name=SYSTEM_DEVICE_NAME_CONVENTION, **kwargs):
        if port is not None:
            kwargs['port_name'] = port
        Device.__init__(self, self.SYSTEM_CLASS_NAME, name, **kwargs)

#~autogen
#~autogen generic-get-set classes.dcMotor>currentClass


    @property
    def command(self):
        """
        Sets the command for the motor. Possible values are `run-forever`, `run-timed` and
        `stop`. Not all commands may be supported, so be sure to check the contents
        of the `commands` attribute.
        """
        raise Exception( "command is a write-only property!" )

    @command.setter
    def command(self, value):
        self.set_attr_string( 'command', value )

    @property
    def commands(self):
        """
        Returns a list of commands supported by the motor
        controller.
        """
        return self.get_attr_set( 'commands' )

    @property
    def driver_name(self):
        """
        Returns the name of the motor driver that loaded this device. See the list
        of [supported devices] for a list of drivers.
        """
        return self.get_attr_string( 'driver_name' )

    @property
    def duty_cycle(self):
        """
        Shows the current duty cycle of the PWM signal sent to the motor. Values
        are -100 to 100 (-100% to 100%).
        """
        return self.get_attr_int( 'duty_cycle' )

    @property
    def duty_cycle_sp(self):
        """
        Writing sets the duty cycle setpoint of the PWM signal sent to the motor.
        Valid values are -100 to 100 (-100% to 100%). Reading returns the current
        setpoint.
        """
        return self.get_attr_int( 'duty_cycle_sp' )

    @duty_cycle_sp.setter
    def duty_cycle_sp(self, value):
        self.set_attr_int( 'duty_cycle_sp', value )

    @property
    def polarity(self):
        """
        Sets the polarity of the motor. Valid values are `normal` and `inversed`.
        """
        return self.get_attr_string( 'polarity' )

    @polarity.setter
    def polarity(self, value):
        self.set_attr_string( 'polarity', value )

    @property
    def port_name(self):
        """
        Returns the name of the port that the motor is connected to.
        """
        return self.get_attr_string( 'port_name' )

    @property
    def ramp_down_sp(self):
        """
        Sets the time in milliseconds that it take the motor to ramp down from 100%
        to 0%. Valid values are 0 to 10000 (10 seconds). Default is 0.
        """
        return self.get_attr_int( 'ramp_down_sp' )

    @ramp_down_sp.setter
    def ramp_down_sp(self, value):
        self.set_attr_int( 'ramp_down_sp', value )

    @property
    def ramp_up_sp(self):
        """
        Sets the time in milliseconds that it take the motor to up ramp from 0% to
        100%. Valid values are 0 to 10000 (10 seconds). Default is 0.
        """
        return self.get_attr_int( 'ramp_up_sp' )

    @ramp_up_sp.setter
    def ramp_up_sp(self, value):
        self.set_attr_int( 'ramp_up_sp', value )

    @property
    def state(self):
        """
        Gets a list of flags indicating the motor status. Possible
        flags are `running` and `ramping`. `running` indicates that the motor is
        powered. `ramping` indicates that the motor has not yet reached the
        `duty_cycle_sp`.
        """
        return self.get_attr_set( 'state' )

    @property
    def stop_command(self):
        """
        Sets the stop command that will be used when the motor stops. Read
        `stop_commands` to get the list of valid values.
        """
        raise Exception( "stop_command is a write-only property!" )

    @stop_command.setter
    def stop_command(self, value):
        self.set_attr_string( 'stop_command', value )

    @property
    def stop_commands(self):
        """
        Gets a list of stop commands. Valid values are `coast`
        and `brake`.
        """
        return self.get_attr_set( 'stop_commands' )

    @property
    def time_sp(self):
        """
        Writing specifies the amount of time the motor will run when using the
        `run-timed` command. Reading returns the current value. Units are in
        milliseconds.
        """
        return self.get_attr_int( 'time_sp' )

    @time_sp.setter
    def time_sp(self, value):
        self.set_attr_int( 'time_sp', value )


#~autogen
#~autogen generic-property-value classes.dcMotor>currentClass

    # Run the motor until another command is sent.
    COMMAND_RUN_FOREVER = 'run-forever'

    # Run the motor for the amount of time specified in `time_sp`
    # and then stop the motor using the command specified by `stop_command`.
    COMMAND_RUN_TIMED = 'run-timed'

    # Run the motor at the duty cycle specified by `duty_cycle_sp`.
    # Unlike other run commands, changing `duty_cycle_sp` while running *will*
    # take effect immediately.
    COMMAND_RUN_DIRECT = 'run-direct'

    # Stop any of the run commands before they are complete using the
    # command specified by `stop_command`.
    COMMAND_STOP = 'stop'

    # With `normal` polarity, a positive duty cycle will
    # cause the motor to rotate clockwise.
    POLARITY_NORMAL = 'normal'

    # With `inversed` polarity, a positive duty cycle will
    # cause the motor to rotate counter-clockwise.
    POLARITY_INVERSED = 'inversed'

    # Power will be removed from the motor and it will freely coast to a stop.
    STOP_COMMAND_COAST = 'coast'

    # Power will be removed from the motor and a passive electrical load will
    # be placed on the motor. This is usually done by shorting the motor terminals
    # together. This load will absorb the energy from the rotation of the motors and
    # cause the motor to stop more quickly than coasting.
    STOP_COMMAND_BRAKE = 'brake'


#~autogen

#~autogen motor_commands classes.dcMotor>currentClass

    def run_forever( self, **kwargs ):
        """Run the motor until another command is sent.
        """
        for key in kwargs:
            setattr(self, key, kwargs[key])
        self.command = 'run-forever'

    def run_timed( self, **kwargs ):
        """Run the motor for the amount of time specified in `time_sp`
        and then stop the motor using the command specified by `stop_command`.
        """
        for key in kwargs:
            setattr(self, key, kwargs[key])
        self.command = 'run-timed'

    def run_direct( self, **kwargs ):
        """Run the motor at the duty cycle specified by `duty_cycle_sp`.
        Unlike other run commands, changing `duty_cycle_sp` while running *will*
        take effect immediately.
        """
        for key in kwargs:
            setattr(self, key, kwargs[key])
        self.command = 'run-direct'

    def stop( self, **kwargs ):
        """Stop any of the run commands before they are complete using the
        command specified by `stop_command`.
        """
        for key in kwargs:
            setattr(self, key, kwargs[key])
        self.command = 'stop'


#~autogen
#~autogen generic-class classes.servoMotor>currentClass

class ServoMotor(Device):

    """
    The servo motor class provides a uniform interface for using hobby type
    servo motors.
    """

    SYSTEM_CLASS_NAME = 'servo-motor'
    SYSTEM_DEVICE_NAME_CONVENTION = 'motor*'

    def __init__(self, port=None, name=SYSTEM_DEVICE_NAME_CONVENTION, **kwargs):
        if port is not None:
            kwargs['port_name'] = port
        Device.__init__(self, self.SYSTEM_CLASS_NAME, name, **kwargs)

#~autogen
#~autogen generic-get-set classes.servoMotor>currentClass


    @property
    def command(self):
        """
        Sets the command for the servo. Valid values are `run` and `float`. Setting
        to `run` will cause the servo to be driven to the position_sp set in the
        `position_sp` attribute. Setting to `float` will remove power from the motor.
        """
        raise Exception( "command is a write-only property!" )

    @command.setter
    def command(self, value):
        self.set_attr_string( 'command', value )

    @property
    def driver_name(self):
        """
        Returns the name of the motor driver that loaded this device. See the list
        of [supported devices] for a list of drivers.
        """
        return self.get_attr_string( 'driver_name' )

    @property
    def max_pulse_sp(self):
        """
        Used to set the pulse size in milliseconds for the signal that tells the
        servo to drive to the maximum (clockwise) position_sp. Default value is 2400.
        Valid values are 2300 to 2700. You must write to the position_sp attribute for
        changes to this attribute to take effect.
        """
        return self.get_attr_int( 'max_pulse_sp' )

    @max_pulse_sp.setter
    def max_pulse_sp(self, value):
        self.set_attr_int( 'max_pulse_sp', value )

    @property
    def mid_pulse_sp(self):
        """
        Used to set the pulse size in milliseconds for the signal that tells the
        servo to drive to the mid position_sp. Default value is 1500. Valid
        values are 1300 to 1700. For example, on a 180 degree servo, this would be
        90 degrees. On continuous rotation servo, this is the 'neutral' position_sp
        where the motor does not turn. You must write to the position_sp attribute for
        changes to this attribute to take effect.
        """
        return self.get_attr_int( 'mid_pulse_sp' )

    @mid_pulse_sp.setter
    def mid_pulse_sp(self, value):
        self.set_attr_int( 'mid_pulse_sp', value )

    @property
    def min_pulse_sp(self):
        """
        Used to set the pulse size in milliseconds for the signal that tells the
        servo to drive to the miniumum (counter-clockwise) position_sp. Default value
        is 600. Valid values are 300 to 700. You must write to the position_sp
        attribute for changes to this attribute to take effect.
        """
        return self.get_attr_int( 'min_pulse_sp' )

    @min_pulse_sp.setter
    def min_pulse_sp(self, value):
        self.set_attr_int( 'min_pulse_sp', value )

    @property
    def polarity(self):
        """
        Sets the polarity of the servo. Valid values are `normal` and `inversed`.
        Setting the value to `inversed` will cause the position_sp value to be
        inversed. i.e `-100` will correspond to `max_pulse_sp`, and `100` will
        correspond to `min_pulse_sp`.
        """
        return self.get_attr_string( 'polarity' )

    @polarity.setter
    def polarity(self, value):
        self.set_attr_string( 'polarity', value )

    @property
    def port_name(self):
        """
        Returns the name of the port that the motor is connected to.
        """
        return self.get_attr_string( 'port_name' )

    @property
    def position_sp(self):
        """
        Reading returns the current position_sp of the servo. Writing instructs the
        servo to move to the specified position_sp. Units are percent. Valid values
        are -100 to 100 (-100% to 100%) where `-100` corresponds to `min_pulse_sp`,
        `0` corresponds to `mid_pulse_sp` and `100` corresponds to `max_pulse_sp`.
        """
        return self.get_attr_int( 'position_sp' )

    @position_sp.setter
    def position_sp(self, value):
        self.set_attr_int( 'position_sp', value )

    @property
    def rate_sp(self):
        """
        Sets the rate_sp at which the servo travels from 0 to 100.0% (half of the full
        range of the servo). Units are in milliseconds. Example: Setting the rate_sp
        to 1000 means that it will take a 180 degree servo 2 second to move from 0
        to 180 degrees. Note: Some servo controllers may not support this in which
        case reading and writing will fail with `-EOPNOTSUPP`. In continuous rotation
        servos, this value will affect the rate_sp at which the speed ramps up or down.
        """
        return self.get_attr_int( 'rate_sp' )

    @rate_sp.setter
    def rate_sp(self, value):
        self.set_attr_int( 'rate_sp', value )

    @property
    def state(self):
        """
        Returns a list of flags indicating the state of the servo.
        Possible values are:
        * `running`: Indicates that the motor is powered.
        """
        return self.get_attr_set( 'state' )


#~autogen
#~autogen generic-property-value classes.servoMotor>currentClass

    # Drive servo to the position set in the `position_sp` attribute.
    COMMAND_RUN = 'run'

    # Remove power from the motor.
    COMMAND_FLOAT = 'float'

    # With `normal` polarity, a positive duty cycle will
    # cause the motor to rotate clockwise.
    POLARITY_NORMAL = 'normal'

    # With `inversed` polarity, a positive duty cycle will
    # cause the motor to rotate counter-clockwise.
    POLARITY_INVERSED = 'inversed'


#~autogen

#~autogen motor_commands classes.servoMotor>currentClass

    def run( self, **kwargs ):
        """Drive servo to the position set in the `position_sp` attribute.
        """
        for key in kwargs:
            setattr(self, key, kwargs[key])
        self.command = 'run'

    def float( self, **kwargs ):
        """Remove power from the motor.
        """
        for key in kwargs:
            setattr(self, key, kwargs[key])
        self.command = 'float'


#~autogen

#~autogen generic-class classes.sensor>currentClass

class Sensor(Device):

    """
    The sensor class provides a uniform interface for using most of the
    sensors available for the EV3. The various underlying device drivers will
    create a `lego-sensor` device for interacting with the sensors.
    
    Sensors are primarily controlled by setting the `mode` and monitored by
    reading the `value<N>` attributes. Values can be converted to floating point
    if needed by `value<N>` / 10.0 ^ `decimals`.
    
    Since the name of the `sensor<N>` device node does not correspond to the port
    that a sensor is plugged in to, you must look at the `port_name` attribute if
    you need to know which port a sensor is plugged in to. However, if you don't
    have more than one sensor of each type, you can just look for a matching
    `driver_name`. Then it will not matter which port a sensor is plugged in to - your
    program will still work.
    """

    SYSTEM_CLASS_NAME = 'lego-sensor'
    SYSTEM_DEVICE_NAME_CONVENTION = 'sensor*'

    def __init__(self, port=None, name=SYSTEM_DEVICE_NAME_CONVENTION, **kwargs):
        if port is not None:
            kwargs['port_name'] = port
        Device.__init__(self, self.SYSTEM_CLASS_NAME, name, **kwargs)

#~autogen
#~autogen generic-get-set classes.sensor>currentClass


    @property
    def command(self):
        """
        Sends a command to the sensor.
        """
        raise Exception( "command is a write-only property!" )

    @command.setter
    def command(self, value):
        self.set_attr_string( 'command', value )

    @property
    def commands(self):
        """
        Returns a list of the valid commands for the sensor.
        Returns -EOPNOTSUPP if no commands are supported.
        """
        return self.get_attr_set( 'commands' )

    @property
    def decimals(self):
        """
        Returns the number of decimal places for the values in the `value<N>`
        attributes of the current mode.
        """
        return self.get_attr_int( 'decimals' )

    @property
    def driver_name(self):
        """
        Returns the name of the sensor device/driver. See the list of [supported
        sensors] for a complete list of drivers.
        """
        return self.get_attr_string( 'driver_name' )

    @property
    def mode(self):
        """
        Returns the current mode. Writing one of the values returned by `modes`
        sets the sensor to that mode.
        """
        return self.get_attr_string( 'mode' )

    @mode.setter
    def mode(self, value):
        self.set_attr_string( 'mode', value )

    @property
    def modes(self):
        """
        Returns a list of the valid modes for the sensor.
        """
        return self.get_attr_set( 'modes' )

    @property
    def num_values(self):
        """
        Returns the number of `value<N>` attributes that will return a valid value
        for the current mode.
        """
        return self.get_attr_int( 'num_values' )

    @property
    def port_name(self):
        """
        Returns the name of the port that the sensor is connected to, e.g. `ev3:in1`.
        I2C sensors also include the I2C address (decimal), e.g. `ev3:in1:i2c8`.
        """
        return self.get_attr_string( 'port_name' )

    @property
    def units(self):
        """
        Returns the units of the measured value for the current mode. May return
        empty string
        """
        return self.get_attr_string( 'units' )


#~autogen

    def value(self, n=0):
        if True == isinstance( n, numbers.Integral ):
            n = '{0:d}'.format( n )
        elif True == isinstance( n, numbers.Real ):
            n = '{0:.0f}'.format( n )

        if True == isinstance( n, str ):
            return self.get_attr_int( 'value'+n )
        else:
            return 0

    @property
    def bin_data_format(self):
        """
        Returns the format of the values in `bin_data` for the current mode.
        Possible values are:

        - `u8`: Unsigned 8-bit integer (byte)
        - `s8`: Signed 8-bit integer (sbyte)
        - `u16`: Unsigned 16-bit integer (ushort)
        - `s16`: Signed 16-bit integer (short)
        - `s16_be`: Signed 16-bit integer, big endian
        - `s32`: Signed 32-bit integer (int)
        - `float`: IEEE 754 32-bit floating point (float)
        """
        return self.get_attr_string('bin_data_format')


    def bin_data(self, fmt=None):
        """
        Returns the unscaled raw values in the `value<N>` attributes as raw byte
        array. Use `bin_data_format`, `num_values` and the individual sensor
        documentation to determine how to interpret the data.

        Use `fmt` to unpack the raw bytes into a struct.

        Example::

            >>> from ev3dev import *
            >>> ir = InfraredSensor()
            >>> ir.value()
            28
            >>> ir.bin_data('<b')
            (28,)
        """

        if '_bin_data_size' not in self.__dict__:
            self._bin_data_size = {
                    "u8":     1,
                    "s8":     1,
                    "u16":    2,
                    "s16":    2,
                    "s16_be": 2,
                    "s32":    4,
                    "float":  4
                }.get(self.bin_data_format, 1) * self.num_values

        f = self._attribute_cache.file_handle(abspath(self._path + '/bin_data'), 'rb')
        f.seek(0)
        raw = bytearray(f.read(self._bin_data_size))

        if fmt is None: return raw

        return unpack(fmt, raw)

#~autogen generic-class classes.i2cSensor>currentClass

class I2cSensor(Sensor):

    """
    A generic interface to control I2C-type EV3 sensors.
    """

    SYSTEM_CLASS_NAME = Sensor.SYSTEM_CLASS_NAME
    SYSTEM_DEVICE_NAME_CONVENTION = Sensor.SYSTEM_DEVICE_NAME_CONVENTION

    def __init__(self, port=None, name=SYSTEM_DEVICE_NAME_CONVENTION, **kwargs):
        if port is not None:
            kwargs['port_name'] = port
        Device.__init__(self, self.SYSTEM_CLASS_NAME, name, driver_name=['nxt-i2c-sensor'], **kwargs)

#~autogen
#~autogen generic-get-set classes.i2cSensor>currentClass


    @property
    def fw_version(self):
        """
        Returns the firmware version of the sensor if available. Currently only
        I2C/NXT sensors support this.
        """
        return self.get_attr_string( 'fw_version' )

    @property
    def poll_ms(self):
        """
        Returns the polling period of the sensor in milliseconds. Writing sets the
        polling period. Setting to 0 disables polling. Minimum value is hard
        coded as 50 msec. Returns -EOPNOTSUPP if changing polling is not supported.
        Currently only I2C/NXT sensors support changing the polling period.
        """
        return self.get_attr_int( 'poll_ms' )

    @poll_ms.setter
    def poll_ms(self, value):
        self.set_attr_int( 'poll_ms', value )


#~autogen
#~autogen generic-class classes.colorSensor>currentClass

class ColorSensor(Sensor):

    """
    LEGO EV3 color sensor.
    """

    SYSTEM_CLASS_NAME = Sensor.SYSTEM_CLASS_NAME
    SYSTEM_DEVICE_NAME_CONVENTION = Sensor.SYSTEM_DEVICE_NAME_CONVENTION

    def __init__(self, port=None, name=SYSTEM_DEVICE_NAME_CONVENTION, **kwargs):
        if port is not None:
            kwargs['port_name'] = port
        Device.__init__(self, self.SYSTEM_CLASS_NAME, name, driver_name=['lego-ev3-color'], **kwargs)

#~autogen
#~autogen generic-property-value classes.colorSensor>currentClass

    # Reflected light. Red LED on.
    MODE_COL_REFLECT = 'COL-REFLECT'

    # Ambient light. Red LEDs off.
    MODE_COL_AMBIENT = 'COL-AMBIENT'

    # Color. All LEDs rapidly cycling, appears white.
    MODE_COL_COLOR = 'COL-COLOR'

    # Raw reflected. Red LED on
    MODE_REF_RAW = 'REF-RAW'

    # Raw Color Components. All LEDs rapidly cycling, appears white.
    MODE_RGB_RAW = 'RGB-RAW'


#~autogen
#~autogen generic-class classes.ultrasonicSensor>currentClass

class UltrasonicSensor(Sensor):

    """
    LEGO EV3 ultrasonic sensor.
    """

    SYSTEM_CLASS_NAME = Sensor.SYSTEM_CLASS_NAME
    SYSTEM_DEVICE_NAME_CONVENTION = Sensor.SYSTEM_DEVICE_NAME_CONVENTION

    def __init__(self, port=None, name=SYSTEM_DEVICE_NAME_CONVENTION, **kwargs):
        if port is not None:
            kwargs['port_name'] = port
        Device.__init__(self, self.SYSTEM_CLASS_NAME, name, driver_name=['lego-ev3-us', 'lego-nxt-us'], **kwargs)

#~autogen
#~autogen generic-property-value classes.ultrasonicSensor>currentClass

    # Continuous measurement in centimeters.
    # LEDs: On, steady
    MODE_US_DIST_CM = 'US-DIST-CM'

    # Continuous measurement in inches.
    # LEDs: On, steady
    MODE_US_DIST_IN = 'US-DIST-IN'

    # Listen.  LEDs: On, blinking
    MODE_US_LISTEN = 'US-LISTEN'

    # Single measurement in centimeters.
    # LEDs: On momentarily when mode is set, then off
    MODE_US_SI_CM = 'US-SI-CM'

    # Single measurement in inches.
    # LEDs: On momentarily when mode is set, then off
    MODE_US_SI_IN = 'US-SI-IN'


#~autogen
#~autogen generic-class classes.gyroSensor>currentClass

class GyroSensor(Sensor):

    """
    LEGO EV3 gyro sensor.
    """

    SYSTEM_CLASS_NAME = Sensor.SYSTEM_CLASS_NAME
    SYSTEM_DEVICE_NAME_CONVENTION = Sensor.SYSTEM_DEVICE_NAME_CONVENTION

    def __init__(self, port=None, name=SYSTEM_DEVICE_NAME_CONVENTION, **kwargs):
        if port is not None:
            kwargs['port_name'] = port
        Device.__init__(self, self.SYSTEM_CLASS_NAME, name, driver_name=['lego-ev3-gyro'], **kwargs)

#~autogen
#~autogen generic-property-value classes.gyroSensor>currentClass

    # Angle
    MODE_GYRO_ANG = 'GYRO-ANG'

    # Rotational speed
    MODE_GYRO_RATE = 'GYRO-RATE'

    # Raw sensor value
    MODE_GYRO_FAS = 'GYRO-FAS'

    # Angle and rotational speed
    MODE_GYRO_G_A = 'GYRO-G&A'

    # Calibration ???
    MODE_GYRO_CAL = 'GYRO-CAL'


#~autogen
#~autogen generic-class classes.infraredSensor>currentClass

class InfraredSensor(Sensor):

    """
    LEGO EV3 infrared sensor.
    """

    SYSTEM_CLASS_NAME = Sensor.SYSTEM_CLASS_NAME
    SYSTEM_DEVICE_NAME_CONVENTION = Sensor.SYSTEM_DEVICE_NAME_CONVENTION

    def __init__(self, port=None, name=SYSTEM_DEVICE_NAME_CONVENTION, **kwargs):
        if port is not None:
            kwargs['port_name'] = port
        Device.__init__(self, self.SYSTEM_CLASS_NAME, name, driver_name=['lego-ev3-ir'], **kwargs)

#~autogen
#~autogen generic-property-value classes.infraredSensor>currentClass

    # Proximity
    MODE_IR_PROX = 'IR-PROX'

    # IR Seeker
    MODE_IR_SEEK = 'IR-SEEK'

    # IR Remote Control
    MODE_IR_REMOTE = 'IR-REMOTE'

    # IR Remote Control. State of the buttons is coded in binary
    MODE_IR_REM_A = 'IR-REM-A'

    # Calibration ???
    MODE_IR_CAL = 'IR-CAL'


#~autogen


#~autogen generic-class classes.soundSensor>currentClass

class SoundSensor(Sensor):

    """
    LEGO NXT Sound Sensor
    """

    SYSTEM_CLASS_NAME = Sensor.SYSTEM_CLASS_NAME
    SYSTEM_DEVICE_NAME_CONVENTION = Sensor.SYSTEM_DEVICE_NAME_CONVENTION

    def __init__(self, port=None, name=SYSTEM_DEVICE_NAME_CONVENTION, **kwargs):
        if port is not None:
            kwargs['port_name'] = port
        Device.__init__(self, self.SYSTEM_CLASS_NAME, name, driver_name=['lego-nxt-sound'], **kwargs)

#~autogen
#~autogen generic-property-value classes.soundSensor>currentClass

    # Sound pressure level. Flat weighting
    MODE_DB = 'DB'

    # Sound pressure level. A weighting
    MODE_DBA = 'DBA'


#~autogen
#~autogen generic-class classes.lightSensor>currentClass

class LightSensor(Sensor):

    """
    LEGO NXT Light Sensor
    """

    SYSTEM_CLASS_NAME = Sensor.SYSTEM_CLASS_NAME
    SYSTEM_DEVICE_NAME_CONVENTION = Sensor.SYSTEM_DEVICE_NAME_CONVENTION

    def __init__(self, port=None, name=SYSTEM_DEVICE_NAME_CONVENTION, **kwargs):
        if port is not None:
            kwargs['port_name'] = port
        Device.__init__(self, self.SYSTEM_CLASS_NAME, name, driver_name=['lego-nxt-light'], **kwargs)

#~autogen
#~autogen generic-property-value classes.lightSensor>currentClass

    # Reflected light. LED on
    MODE_REFLECT = 'REFLECT'

    # Ambient light. LED off
    MODE_AMBIENT = 'AMBIENT'


#~autogen
#~autogen generic-class classes.touchSensor>currentClass

class TouchSensor(Sensor):

    """
    Touch Sensor
    """

    SYSTEM_CLASS_NAME = Sensor.SYSTEM_CLASS_NAME
    SYSTEM_DEVICE_NAME_CONVENTION = Sensor.SYSTEM_DEVICE_NAME_CONVENTION

    def __init__(self, port=None, name=SYSTEM_DEVICE_NAME_CONVENTION, **kwargs):
        if port is not None:
            kwargs['port_name'] = port
        Device.__init__(self, self.SYSTEM_CLASS_NAME, name, driver_name=['lego-ev3-touch', 'lego-nxt-touch'], **kwargs)

#~autogen
#~autogen generic-class classes.led>currentClass

class Led(Device):

    """
    Any device controlled by the generic LED driver.
    See https://www.kernel.org/doc/Documentation/leds/leds-class.txt
    for more details.
    """

    SYSTEM_CLASS_NAME = 'leds'
    SYSTEM_DEVICE_NAME_CONVENTION = '*'

    def __init__(self, port=None, name=SYSTEM_DEVICE_NAME_CONVENTION, **kwargs):
        if port is not None:
            kwargs['port_name'] = port
        Device.__init__(self, self.SYSTEM_CLASS_NAME, name, **kwargs)

#~autogen
#~autogen generic-get-set classes.led>currentClass


    @property
    def max_brightness(self):
        """
        Returns the maximum allowable brightness value.
        """
        return self.get_attr_int( 'max_brightness' )

    @property
    def brightness(self):
        """
        Sets the brightness level. Possible values are from 0 to `max_brightness`.
        """
        return self.get_attr_int( 'brightness' )

    @brightness.setter
    def brightness(self, value):
        self.set_attr_int( 'brightness', value )

    @property
    def triggers(self):
        """
        Returns a list of available triggers.
        """
        return self.get_attr_set( 'trigger' )

    @property
    def trigger(self):
        """
        Sets the led trigger. A trigger
        is a kernel based source of led events. Triggers can either be simple or
        complex. A simple trigger isn't configurable and is designed to slot into
        existing subsystems with minimal additional code. Examples are the `ide-disk` and
        `nand-disk` triggers.
        
        Complex triggers whilst available to all LEDs have LED specific
        parameters and work on a per LED basis. The `timer` trigger is an example.
        The `timer` trigger will periodically change the LED brightness between
        0 and the current brightness setting. The `on` and `off` time can
        be specified via `delay_{on,off}` attributes in milliseconds.
        You can change the brightness value of a LED independently of the timer
        trigger. However, if you set the brightness value to 0 it will
        also disable the `timer` trigger.
        """
        return self.get_attr_from_set( 'trigger' )

    @trigger.setter
    def trigger(self, value):
        self.set_attr_string( 'trigger', value )

    @property
    def delay_on(self):
        """
        The `timer` trigger will periodically change the LED brightness between
        0 and the current brightness setting. The `on` time can
        be specified via `delay_on` attribute in milliseconds.
        """
        return self.get_attr_int( 'delay_on' )

    @delay_on.setter
    def delay_on(self, value):
        self.set_attr_int( 'delay_on', value )

    @property
    def delay_off(self):
        """
        The `timer` trigger will periodically change the LED brightness between
        0 and the current brightness setting. The `off` time can
        be specified via `delay_off` attribute in milliseconds.
        """
        return self.get_attr_int( 'delay_off' )

    @delay_off.setter
    def delay_off(self, value):
        self.set_attr_int( 'delay_off', value )


#~autogen

    @property
    def brightness_pct(self):
        """
        Returns led brightness as a fraction of max_brightness
        """
        return float(self.brightness) / self.max_brightness

    @brightness_pct.setter
    def brightness_pct(self, value):
        self.brightness = value * self.max_brightness

if current_platform() == 'ev3':
#~autogen led-colors platforms.ev3.led>currentClass

    Led.red_left = Led(name='ev3-left0:red:ev3dev')
    Led.red_right = Led(name='ev3-right0:red:ev3dev')
    Led.green_left = Led(name='ev3-left1:green:ev3dev')
    Led.green_right = Led(name='ev3-right1:green:ev3dev')

    @staticmethod
    def _Led_mix_colors(red, green):
        Led.red_left.brightness_pct = red
        Led.red_right.brightness_pct = red
        Led.green_left.brightness_pct = green
        Led.green_right.brightness_pct = green
    Led.mix_colors = _Led_mix_colors

    @staticmethod
    def _Led_set_red(pct):
        Led.mix_colors(red=1*pct, green=0*pct)
    Led.set_red = _Led_set_red

    @staticmethod
    def _Led_red_on():
        Led.set_red(1)
    Led.red_on = _Led_red_on

    @staticmethod
    def _Led_set_green(pct):
        Led.mix_colors(red=0*pct, green=1*pct)
    Led.set_green = _Led_set_green

    @staticmethod
    def _Led_green_on():
        Led.set_green(1)
    Led.green_on = _Led_green_on

    @staticmethod
    def _Led_set_amber(pct):
        Led.mix_colors(red=1*pct, green=1*pct)
    Led.set_amber = _Led_set_amber

    @staticmethod
    def _Led_amber_on():
        Led.set_amber(1)
    Led.amber_on = _Led_amber_on

    @staticmethod
    def _Led_set_orange(pct):
        Led.mix_colors(red=1*pct, green=0.5*pct)
    Led.set_orange = _Led_set_orange

    @staticmethod
    def _Led_orange_on():
        Led.set_orange(1)
    Led.orange_on = _Led_orange_on

    @staticmethod
    def _Led_set_yellow(pct):
        Led.mix_colors(red=0.5*pct, green=1*pct)
    Led.set_yellow = _Led_set_yellow

    @staticmethod
    def _Led_yellow_on():
        Led.set_yellow(1)
    Led.yellow_on = _Led_yellow_on

    @staticmethod
    def _Led_all_off():
        Led.red_left.brightness = 0
        Led.red_right.brightness = 0
        Led.green_left.brightness = 0
        Led.green_right.brightness = 0
    Led.all_off = _Led_all_off


#~autogen
elif current_platform() == 'brickpi':
#~autogen led-colors platforms.brickpi.led>currentClass

    Led.blue_one = Led(name='brickpi1:blue:ev3dev')
    Led.blue_two = Led(name='brickpi2:blue:ev3dev')

    @staticmethod
    def _Led_mix_colors(blue):
        Led.blue_one.brightness_pct = blue
        Led.blue_two.brightness_pct = blue
    Led.mix_colors = _Led_mix_colors

    @staticmethod
    def _Led_set_blue(pct):
        Led.mix_colors(blue=1*pct)
    Led.set_blue = _Led_set_blue

    @staticmethod
    def _Led_blue_on():
        Led.set_blue(1)
    Led.blue_on = _Led_blue_on

    @staticmethod
    def _Led_all_off():
        Led.blue_one.brightness = 0
        Led.blue_two.brightness = 0
    Led.all_off = _Led_all_off


#~autogen

class ButtonBase(object):
    """
    Abstract button interface.
    """

    on_change = None

    _state = set([])

    @property
    def any(self):
        """
        Checks if any button is pressed.
        """
        return bool(self.buttons_pressed)

    def check_buttons(self,buttons=[]):
        """
        Check if currently pressed buttons exactly match the given list.
        """
        return set(self.buttons_pressed) == set(buttons)

    def process(self):
        """
        Check for currenly pressed buttons. If the new state differs from the
        old state, call the appropriate button event handlers.
        """
        new_state = set(self.buttons_pressed)
        old_state = self._state
        self._state = new_state

        state_diff = new_state.symmetric_difference(old_state)
        for button in state_diff:
            handler = getattr(self, 'on_' + button)
            if handler is not None: handler(button in new_state)

        if self.on_change is not None and state_diff:
            self.on_change([(button, button in new_state) for button in state_diff])

#~autogen button-class classes.button>currentClass
class Button(ButtonBase):

    """
    Provides a generic button reading mechanism that can be adapted
    to platform specific implementations. Each platform's specific
    button capabilites are enumerated in the 'platforms' section
    of this specification

    This implementation depends on the availability of the EVIOCGKEY ioctl
    to be able to read the button state buffer. See Linux kernel source
    in /include/uapi/linux/input.h for details.
    """

#~autogen

    KEY_MAX = 0x2FF
    KEY_BUF_LEN = int((KEY_MAX + 7) / 8)
    EVIOCGKEY = (2 << (14 + 8 + 8) | KEY_BUF_LEN << (8 + 8) | ord('E') << 8 | 0x18)

    def __init__(self):
        self._file_cache = FileCache()
        self._buffer_cache = {}
        for b in self._buttons:
            self._button_file( self._buttons[b]['name'] )
            self._button_buffer( self._buttons[b]['name'] )

    def _button_file(self, name):
        return self._file_cache.file_handle(name, 'r')

    def _button_buffer(self, name):
        if name not in self._buffer_cache:
            self._buffer_cache[name] = array.array( 'B', [0] * self.KEY_BUF_LEN )
        return self._buffer_cache[name]

    @property
    def buttons_pressed(self):
        for b in self._buffer_cache:
            fcntl.ioctl(self._button_file(b), self.EVIOCGKEY, self._buffer_cache[b])

        pressed = []
        for k,v in self._buttons.items():
            buf = self._buffer_cache[v['name']]
            bit = v['value']
            if not bool(buf[int(bit / 8)] & 1 << bit % 8):
                pressed += [k]
        return pressed

    if current_platform() == 'ev3':
#~autogen button-property platforms.ev3.button>currentClass

        on_up = None
        on_down = None
        on_left = None
        on_right = None
        on_enter = None
        on_backspace = None

        _buttons = {
            'up' : { 'name': '/dev/input/by-path/platform-gpio-keys.0-event', 'value': 103 },
            'down' : { 'name': '/dev/input/by-path/platform-gpio-keys.0-event', 'value': 108 },
            'left' : { 'name': '/dev/input/by-path/platform-gpio-keys.0-event', 'value': 105 },
            'right' : { 'name': '/dev/input/by-path/platform-gpio-keys.0-event', 'value': 106 },
            'enter' : { 'name': '/dev/input/by-path/platform-gpio-keys.0-event', 'value': 28 },
            'backspace' : { 'name': '/dev/input/by-path/platform-gpio-keys.0-event', 'value': 14 },
        }

        @property
        def up(self):
            return 'up' in self.buttons_pressed

        @property
        def down(self):
            return 'down' in self.buttons_pressed

        @property
        def left(self):
            return 'left' in self.buttons_pressed

        @property
        def right(self):
            return 'right' in self.buttons_pressed

        @property
        def enter(self):
            return 'enter' in self.buttons_pressed

        @property
        def backspace(self):
            return 'backspace' in self.buttons_pressed


#~autogen

#~autogen remote-control classes.infraredSensor.remoteControl>currentClass
class RemoteControl(ButtonBase):
    """
    EV3 Remote Controller
    """

    _BUTTON_VALUES = {
            0: [],
            1: ['red_up'],
            2: ['red_down'],
            3: ['blue_up'],
            4: ['blue_down'],
            5: ['red_up', 'blue_up'],
            6: ['red_up', 'blue_down'],
            7: ['red_down', 'blue_up'],
            8: ['red_down', 'blue_down'],
            9: ['beacon'],
            10: ['red_up', 'red_down'],
            11: ['blue_up', 'blue_down']
            }

    on_red_up = None
    on_red_down = None
    on_blue_up = None
    on_blue_down = None
    on_beacon = None


    @property
    def red_up(self):
        """
        Checks if `red_up` button is pressed.
        """
        return 'red_up' in self.buttons_pressed


    @property
    def red_down(self):
        """
        Checks if `red_down` button is pressed.
        """
        return 'red_down' in self.buttons_pressed


    @property
    def blue_up(self):
        """
        Checks if `blue_up` button is pressed.
        """
        return 'blue_up' in self.buttons_pressed


    @property
    def blue_down(self):
        """
        Checks if `blue_down` button is pressed.
        """
        return 'blue_down' in self.buttons_pressed


    @property
    def beacon(self):
        """
        Checks if `beacon` button is pressed.
        """
        return 'beacon' in self.buttons_pressed



#~autogen

    def __init__(self, sensor=None, channel=1):
        if sensor is None:
            self._sensor = InfraredSensor()
        else:
            self._sensor = sensor

        self._channel = max(1, min(4, channel)) - 1
        self._state = set([])

        if self._sensor.connected:
            self._sensor.mode = 'IR-REMOTE'

    @property
    def buttons_pressed(self):
        """
        Returns list of currently pressed buttons.
        """
        return RemoteControl._BUTTON_VALUES.get(self._sensor.value(self._channel), [])

#~autogen generic-class classes.powerSupply>currentClass

class PowerSupply(Device):

    """
    A generic interface to read data from the system's power_supply class.
    Uses the built-in legoev3-battery if none is specified.
    """

    SYSTEM_CLASS_NAME = 'power_supply'
    SYSTEM_DEVICE_NAME_CONVENTION = '*'

    def __init__(self, port=None, name=SYSTEM_DEVICE_NAME_CONVENTION, **kwargs):
        if port is not None:
            kwargs['port_name'] = port
        Device.__init__(self, self.SYSTEM_CLASS_NAME, name, **kwargs)

#~autogen
#~autogen generic-get-set classes.powerSupply>currentClass


    @property
    def measured_current(self):
        """
        The measured current that the battery is supplying (in microamps)
        """
        return self.get_attr_int( 'current_now' )

    @property
    def measured_voltage(self):
        """
        The measured voltage that the battery is supplying (in microvolts)
        """
        return self.get_attr_int( 'voltage_now' )

    @property
    def max_voltage(self):
        """
        """
        return self.get_attr_int( 'voltage_max_design' )

    @property
    def min_voltage(self):
        """
        """
        return self.get_attr_int( 'voltage_min_design' )

    @property
    def technology(self):
        """
        """
        return self.get_attr_string( 'technology' )

    @property
    def type(self):
        """
        """
        return self.get_attr_string( 'type' )


#~autogen

    @property
    def measured_amps(self):
        """
        The measured current that the battery is supplying (in amps)
        """
        return self.measured_current / 1e6

    @property
    def measured_volts(self):
        """
        The measured voltage that the battery is supplying (in volts)
        """
        return self.measured_voltage / 1e6

#~autogen generic-class classes.legoPort>currentClass

class LegoPort(Device):

    """
    The `lego-port` class provides an interface for working with input and
    output ports that are compatible with LEGO MINDSTORMS RCX/NXT/EV3, LEGO
    WeDo and LEGO Power Functions sensors and motors. Supported devices include
    the LEGO MINDSTORMS EV3 Intelligent Brick, the LEGO WeDo USB hub and
    various sensor multiplexers from 3rd party manufacturers.
    
    Some types of ports may have multiple modes of operation. For example, the
    input ports on the EV3 brick can communicate with sensors using UART, I2C
    or analog validate signals - but not all at the same time. Therefore there
    are multiple modes available to connect to the different types of sensors.
    
    In most cases, ports are able to automatically detect what type of sensor
    or motor is connected. In some cases though, this must be manually specified
    using the `mode` and `set_device` attributes. The `mode` attribute affects
    how the port communicates with the connected device. For example the input
    ports on the EV3 brick can communicate using UART, I2C or analog voltages,
    but not all at the same time, so the mode must be set to the one that is
    appropriate for the connected sensor. The `set_device` attribute is used to
    specify the exact type of sensor that is connected. Note: the mode must be
    correctly set before setting the sensor type.
    
    Ports can be found at `/sys/class/lego-port/port<N>` where `<N>` is
    incremented each time a new port is registered. Note: The number is not
    related to the actual port at all - use the `port_name` attribute to find
    a specific port.
    """

    SYSTEM_CLASS_NAME = 'lego_port'
    SYSTEM_DEVICE_NAME_CONVENTION = '*'

    def __init__(self, port=None, name=SYSTEM_DEVICE_NAME_CONVENTION, **kwargs):
        if port is not None:
            kwargs['port_name'] = port
        Device.__init__(self, self.SYSTEM_CLASS_NAME, name, **kwargs)

#~autogen
#~autogen generic-get-set classes.legoPort>currentClass


    @property
    def driver_name(self):
        """
        Returns the name of the driver that loaded this device. You can find the
        complete list of drivers in the [list of port drivers].
        """
        return self.get_attr_string( 'driver_name' )

    @property
    def modes(self):
        """
        Returns a list of the available modes of the port.
        """
        return self.get_attr_set( 'modes' )

    @property
    def mode(self):
        """
        Reading returns the currently selected mode. Writing sets the mode.
        Generally speaking when the mode changes any sensor or motor devices
        associated with the port will be removed new ones loaded, however this
        this will depend on the individual driver implementing this class.
        """
        return self.get_attr_string( 'mode' )

    @mode.setter
    def mode(self, value):
        self.set_attr_string( 'mode', value )

    @property
    def port_name(self):
        """
        Returns the name of the port. See individual driver documentation for
        the name that will be returned.
        """
        return self.get_attr_string( 'port_name' )

    @property
    def set_device(self):
        """
        For modes that support it, writing the name of a driver will cause a new
        device to be registered for that driver and attached to this port. For
        example, since NXT/Analog sensors cannot be auto-detected, you must use
        this attribute to load the correct driver. Returns -EOPNOTSUPP if setting a
        device is not supported.
        """
        raise Exception( "set_device is a write-only property!" )

    @set_device.setter
    def set_device(self, value):
        self.set_attr_string( 'set_device', value )

    @property
    def status(self):
        """
        In most cases, reading status will return the same value as `mode`. In
        cases where there is an `auto` mode additional values may be returned,
        such as `no-device` or `error`. See individual port driver documentation
        for the full list of possible values.
        """
        return self.get_attr_string( 'status' )


#~autogen

class FbMem(object):

    """The framebuffer memory object.

    Made of:
        - the framebuffer file descriptor
        - the fix screen info struct
        - the var screen info struct
        - the mapped memory
    """

    #-------------------------------------------------------------------
    # The code is adapted from
    # https://github.com/LinkCareServices/cairotft/blob/master/cairotft/linuxfb.py
    #
    # The original code came with the following license:
    #-------------------------------------------------------------------
    # Copyright (c) 2012 Kurichan
    #
    # This program is free software. It comes without any warranty, to
    # the extent permitted by applicable law. You can redistribute it
    # and/or modify it under the terms of the Do What The Fuck You Want
    # To Public License, Version 2, as published by Sam Hocevar. See
    # http://sam.zoy.org/wtfpl/COPYING for more details.
    #-------------------------------------------------------------------


    __slots__ = ('fid', 'fix_info', 'var_info', 'mmap')

    FBIOGET_VSCREENINFO = 0x4600
    FBIOGET_FSCREENINFO = 0x4602

    FB_VISUAL_MONO01 = 0
    FB_VISUAL_MONO10 = 1

    class FixScreenInfo(ctypes.Structure):

        """The fb_fix_screeninfo from fb.h."""

        _fields_ = [
            ('id_name', ctypes.c_char * 16),
            ('smem_start', ctypes.c_ulong),
            ('smem_len', ctypes.c_uint32),
            ('type', ctypes.c_uint32),
            ('type_aux', ctypes.c_uint32),
            ('visual', ctypes.c_uint32),
            ('xpanstep', ctypes.c_uint16),
            ('ypanstep', ctypes.c_uint16),
            ('ywrapstep', ctypes.c_uint16),
            ('line_length', ctypes.c_uint32),
            ('mmio_start', ctypes.c_ulong),
            ('mmio_len', ctypes.c_uint32),
            ('accel', ctypes.c_uint32),
            ('reserved', ctypes.c_uint16 * 3),
        ]


    class VarScreenInfo(ctypes.Structure):

        class FbBitField(ctypes.Structure):

            """The fb_bitfield struct from fb.h."""

            _fields_ = [
                ('offset', ctypes.c_uint32),
                ('length', ctypes.c_uint32),
                ('msb_right', ctypes.c_uint32),
            ]


        """The fb_var_screeninfo struct from fb.h."""

        _fields_ = [
            ('xres', ctypes.c_uint32),
            ('yres', ctypes.c_uint32),
            ('xres_virtual', ctypes.c_uint32),
            ('yres_virtual', ctypes.c_uint32),
            ('xoffset', ctypes.c_uint32),
            ('yoffset', ctypes.c_uint32),

            ('bits_per_pixel', ctypes.c_uint32),
            ('grayscale', ctypes.c_uint32),

            ('red', FbBitField),
            ('green', FbBitField),
            ('blue', FbBitField),
            ('transp', FbBitField),
        ]


    def __init__(self, fbdev=None):
        """Create the FbMem framebuffer memory object."""
        fid = FbMem._open_fbdev(fbdev)
        fix_info = FbMem._get_fix_info(fid)
        fbmmap = FbMem._map_fb_memory(fid, fix_info)
        self.fid = fid
        self.fix_info = fix_info
        self.var_info = FbMem._get_var_info(fid)
        self.mmap = fbmmap


    def __del__(self):
        """Close the FbMem framebuffer memory object."""
        self.mmap.close()
        FbMem._close_fbdev(self.fid)


    @staticmethod
    def _open_fbdev(fbdev=None):
        """Return the framebuffer file descriptor.

        Try to use the FRAMEBUFFER
        environment variable if fbdev is not given. Use '/dev/fb0' by
        default.
        """
        dev = fbdev or os.getenv('FRAMEBUFFER', '/dev/fb0')
        fbfid = os.open(dev, os.O_RDWR)
        return fbfid


    @staticmethod
    def _close_fbdev(fbfid):
        """Close the framebuffer file descriptor."""
        os.close(fbfid)


    @staticmethod
    def _get_fix_info(fbfid):
        """Return the fix screen info from the framebuffer file descriptor."""
        fix_info = FbMem.FixScreenInfo()
        fcntl.ioctl(fbfid, FbMem.FBIOGET_FSCREENINFO, fix_info)
        return fix_info


    @staticmethod
    def _get_var_info(fbfid):
        """Return the var screen info from the framebuffer file descriptor."""
        var_info = FbMem.VarScreenInfo()
        fcntl.ioctl(fbfid, FbMem.FBIOGET_VSCREENINFO, var_info)
        return var_info


    @staticmethod
    def _map_fb_memory(fbfid, fix_info):
        """Map the framebuffer memory."""
        return mmap.mmap(
            fbfid,
            fix_info.smem_len,
            mmap.MAP_SHARED,
            mmap.PROT_READ | mmap.PROT_WRITE,
            offset=0
        )

class Screen(FbMem):
    """
    A convenience wrapper for the FbMem class.
    Provides drawing functions from the python imaging library (PIL).
    """

    def __init__(self):
        FbMem.__init__(self)

        self._img = Image.new(
                self.var_info.bits_per_pixel == 1 and "1" or "RGB",
                (self.fix_info.line_length * 8 / self.var_info.bits_per_pixel, self.yres),
                "white")

        self._draw = ImageDraw.Draw(self._img)

    @property
    def xres(self):
        """
        Horizontal screen resolution
        """
        return self.var_info.xres

    @property
    def yres(self):
        """
        Vertical screen resolution
        """
        return self.var_info.yres

    @property
    def shape(self):
        """
        Dimensions of the screen.
        """
        return (self.xres, self.yres)

    @property
    def draw(self):
        """
        Returns a handle to PIL.ImageDraw.Draw class associated with the screen.

        Example::

            screen.draw.rectangle((10,10,60,20), fill='black')
        """
        return self._draw

    def clear(self):
        """
        Clears the screen
        """
        self._draw.rectangle(((0,0), self.shape), fill="white")

    def _color565(self, r, g, b):
        """Convert red, green, blue components to a 16-bit 565 RGB value. Components
        should be values 0 to 255.
        """
        return (((r & 0xF8) << 8) | ((g & 0xFC) << 3) | (b >> 3))

    def _img_to_rgb565_bytes(self):
        pixels = [self._color565(r,g,b) for (r,g,b) in self._img.getdata()]
        return pack('H' * len(pixels), *pixels)

    def update(self):
        """
        Applies pending changes to the screen.
        Nothing will be drawn on the screen until this function is called.
        """
        if self.var_info.bits_per_pixel == 1:
            self.mmap[:] = self._img.tobytes("raw", "1;IR")
        elif self.var_info.bits_per_pixel == 16:
            self.mmap[:] = self._img_to_rgb565_bytes()
        else:
            raise Exception("Not supported")


class Sound:
    """
    Sound-related functions. The class has only static methods and is not
    intended for instantiation. It can beep, play wav files, or convert text to
    speech.

    Note that all methods of the class spawn system processes and return
    subprocess.Popen objects. The methods are asynchronous (they return
    immediately after child process was spawned, without waiting for its
    completion, but you can call wait() on the returned result.

    Examples::

        # Play 'bark.wav', return immediately:
        Sound.play('bark.wav')

        # Introduce yourself, wait for completion:
        Sound.speak('Hello, I am Robot').wait()
    """

    @staticmethod
    def beep(args=''):
        """
        Call beep command with the provided arguments (if any).
        See `beep man page`_ and google 'linux beep music' for inspiration.

<<<<<<< HEAD
        .. _`beep man page`: http://linux.die.net/man/1/beep
=======
        [1]: http://manpages.debian.org/cgi-bin/man.cgi?query=beep
>>>>>>> f3f5ef48
        """
        with open(os.devnull, 'w') as n:
            return Popen('/usr/bin/beep %s' % args, stdout=n, shell=True)


    @staticmethod
    def tone(tone_sequence):
        """
        Play tone sequence. The tone_sequence parameter is a list of tuples,
        where each tuple contains up to three numbers. The first number is
        frequency in Hz, the second is duration in milliseconds, and the third
        is delay in milliseconds between this and the next tone in the
        sequence.

        Here is a cheerful example::

            Sound.tone([
                (392, 350, 100), (392, 350, 100), (392, 350, 100), (311.1, 250, 100),
                (466.2, 25, 100), (392, 350, 100), (311.1, 250, 100), (466.2, 25, 100),
                (392, 700, 100), (587.32, 350, 100), (587.32, 350, 100),
                (587.32, 350, 100), (622.26, 250, 100), (466.2, 25, 100),
                (369.99, 350, 100), (311.1, 250, 100), (466.2, 25, 100), (392, 700, 100),
                (784, 350, 100), (392, 250, 100), (392, 25, 100), (784, 350, 100),
                (739.98, 250, 100), (698.46, 25, 100), (659.26, 25, 100),
                (622.26, 25, 100), (659.26, 50, 400), (415.3, 25, 200), (554.36, 350, 100),
                (523.25, 250, 100), (493.88, 25, 100), (466.16, 25, 100), (440, 25, 100),
                (466.16, 50, 400), (311.13, 25, 200), (369.99, 350, 100),
                (311.13, 250, 100), (392, 25, 100), (466.16, 350, 100), (392, 250, 100),
                (466.16, 25, 100), (587.32, 700, 100), (784, 350, 100), (392, 250, 100),
                (392, 25, 100), (784, 350, 100), (739.98, 250, 100), (698.46, 25, 100),
                (659.26, 25, 100), (622.26, 25, 100), (659.26, 50, 400), (415.3, 25, 200),
                (554.36, 350, 100), (523.25, 250, 100), (493.88, 25, 100),
                (466.16, 25, 100), (440, 25, 100), (466.16, 50, 400), (311.13, 25, 200),
                (392, 350, 100), (311.13, 250, 100), (466.16, 25, 100),
                (392.00, 300, 150), (311.13, 250, 100), (466.16, 25, 100), (392, 700)
                ]).wait()
        """
        def beep_args(frequency=None, duration=None, delay=None):
            args = '-n '
            if frequency is not None: args += '-f %s ' % frequency
            if duration  is not None: args += '-l %s ' % duration
            if delay     is not None: args += '-d %s ' % delay

            return args

        return Sound.beep(' '.join([beep_args(*t) for t in tone_sequence]))


    @staticmethod
    def play(wav_file):
        """
        Play wav file.
        """
        with open(os.devnull, 'w') as n:
            return Popen('/usr/bin/aplay -q "%s"' % wav_file, stdout=n, shell=True)


    @staticmethod
    def speak(text):
        """
        Speak the given text aloud.
        """
        with open(os.devnull, 'w') as n:
            return Popen('/usr/bin/espeak -a 200 --stdout "%s" | /usr/bin/aplay -q' % text, stdout=n, shell=True)<|MERGE_RESOLUTION|>--- conflicted
+++ resolved
@@ -2463,11 +2463,7 @@
         Call beep command with the provided arguments (if any).
         See `beep man page`_ and google 'linux beep music' for inspiration.
 
-<<<<<<< HEAD
-        .. _`beep man page`: http://linux.die.net/man/1/beep
-=======
-        [1]: http://manpages.debian.org/cgi-bin/man.cgi?query=beep
->>>>>>> f3f5ef48
+        .. _`beep man page`: http://manpages.debian.org/cgi-bin/man.cgi?query=beep
         """
         with open(os.devnull, 'w') as n:
             return Popen('/usr/bin/beep %s' % args, stdout=n, shell=True)
